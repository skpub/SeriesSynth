--- conflicted
+++ resolved
@@ -13,10 +13,7 @@
 
 permissions:
   contents: write
-<<<<<<< HEAD
   packages: write
-=======
->>>>>>> bae5f432
 
 defaults:
   run:
@@ -101,8 +98,7 @@
         with:
           name: ${{ env.ARCHIVE_NAME }}
           path: ${{ env.ARCHIVE_NAME }}
-<<<<<<< HEAD
-      
+
   release:
     name: Create Release
     needs: package
@@ -131,30 +127,4 @@
           draft: true
           prerelease: true
           files: artifacts/*
-          generate_release_notes: true
-=======
-      - name: Create Git Tag
-        run: |
-          TAG_NAME="v$(date +'%Y.%m.%d-%H%M%S')"
-          echo "TAG_NAME=$TAG_NAME" >> $GITHUB_ENV
-          git config --global user.name "github-actions[bot]"
-          git config --global user.email "41898282+github-actions[bot]@users.noreply.github.com"
-          git tag $TAG_NAME
-          git push origin $TAG_NAME
-        env:
-          GITHUB_TOKEN: ${{ secrets.PAT }}
-      
-  release:
-    needs: package
-    runs-on: ubuntu-latest
-    steps:
-      - name: checkout
-        uses: actions/checkout@v4
-      - name: Release
-        uses: softprops/action-gh-release@v2
-        with:
-          files: ${{ github.workspace }}/seriessynth-*
-          body: "ビルドしたやつ"
-        env:
-          GITHUB_TOKEN: ${{ secrets.GITHUB_TOKEN }}
->>>>>>> bae5f432
+          generate_release_notes: true